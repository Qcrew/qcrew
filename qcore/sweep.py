--- conflicted
+++ resolved
@@ -4,14 +4,9 @@
 
 import numpy as np
 
-<<<<<<< HEAD
 from qcore.expvariable import ExpVar
 
 class Sweep(ExpVar):
-=======
-
-class Sweep:
->>>>>>> 81bc0833
     """ """
 
     def __init__(
@@ -86,7 +81,7 @@
     @property
     def metadata(self) -> dict:
         """ """
-        x = ("points",)  # excluded keys
+        x = ("points", "var_type")  # excluded keys
         metadata = {}
         for k, v in self.__dict__.items():
             if isinstance(v, Sweep):
